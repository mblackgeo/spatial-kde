from typing import Optional

import geopandas as gpd
import numpy as np
import pandas as pd
import rasterio
from rasterio.crs import CRS
<<<<<<< HEAD
from scipy.spatial.kdtree import cKDTree
from scipy.spatial import distance
=======
from scipy.spatial import cKDTree
>>>>>>> 8730907f
from shapely.geometry import Point

from spatial_kde.kernels import quartic
from spatial_kde.utils import Bounds


def spatial_kernel_density(
    points: gpd.GeoDataFrame,
    radius: float,
    output_path: str,
    output_pixel_size: float,
    output_driver: str = "GTiff",
    weight_col: Optional[str] = None,
    scaled: bool = False,
) -> None:
    """Calculate Kernel Density / heatmap from ``points``

    .. note:: Distance calculations are planar so care should be taken with data
              that is in geographic coordinate systems

    Parameters
    ----------
    points : gpd.GeoDataFrame
        Input GeoDataFrame of points to generate a KDE from
    radius : float
        Radius of KDE, same units as the coordinate reference system of ``points``
        Sometimes referred to as search radius or bandwidth
    output_path : str
        Path to write output raster to
    output_pixel_size : float
        Output cell/pixel size of the created array. Same units as the coordinate
        reference system of ``points``
    output_driver : str
        Output format (driver) used to create image. See also
        https://rasterio.readthedocs.io/en/latest/api/rasterio.drivers.html
    weight_col : Optional[str], optional
        A column in ``points`` to weight the kernel density by, any points that
        are NaN in this field will not contribute to the KDE.
        If None, the all points will have uniform weight of 1.
    scaled : bool
        If True will output mathematically scaled values, else will output raw
        values.
    """
    if weight_col and weight_col not in points.columns:
        raise ValueError(f"`{weight_col}` column not found in `points` GeoDataFrame")

    if weight_col:
        points = points.dropna(subset=[weight_col])

    # Get the bounding box extent for the new raster
    bounds = Bounds.from_gdf(gdf=points, radius=radius)

    # Create x/y coordinate pairs for neighbour calculations on the kd-tree
    # this is the "top left" coordinate, not the centre of the pixel
    x_mesh, y_mesh = np.meshgrid(
        bounds.x_coords(output_pixel_size),
        bounds.y_coords(output_pixel_size),
    )

    # create the coordinate grid of the pixel centre points
    xc = x_mesh + (output_pixel_size / 2)
    yc = y_mesh + (output_pixel_size / 2)

    # stack the coordinates so we can do vectorised nearest neighbour ops
    xy = np.column_stack((xc.flatten(), yc.flatten()))

    # Create a KDTree for all the points so we can more efficiently do a lookup
    # for nearby points when calculating the KDE
    points_np_array = np.column_stack(
        (
            points.geometry.apply(lambda g: g.centroid.x).to_numpy(),
            points.geometry.apply(lambda g: g.centroid.y).to_numpy(),
        )
    )
    kdt = cKDTree(points_np_array)

    # Find all the points on the grid that have neighbours within the search
    # radius, these are the non-zero points of the KDE surface
    kde_pnts = pd.DataFrame(kdt.query_ball_point(xy, r=radius), columns=["nn"])

    # Filter out points that have no neighbours within the search radius
    kde_pnts["num"] = kde_pnts.nn.apply(len)
    kde_pnts = kde_pnts.query("num > 0").drop(columns=["num"])

    # create an array to store the KDE values
    ndv = -9999
    z_scalar = (ndv + np.zeros_like(xc)).flatten()

    # calculate the KDE value for every point that has neighbours
    for row in kde_pnts.itertuples():
        centre = [xy[row.Index]]
        corresponding_points = points_np_array[row.nn]
        distances = distance.cdist(centre, corresponding_points, 'euclidean').flatten()

        weights = None
        if weight_col:
            weights = [points.at[i, weight_col] for i in row.nn]

        z_scalar[row.Index] = quartic(
            distances=distances,
            radius=radius,
            weights=weights,
            scaled=scaled,
        )

    # create the output raster
    z = z_scalar.reshape(xc.shape)
    with rasterio.open(
        fp=output_path,
        mode="w",
        driver=output_driver,
        height=z.shape[0],
        width=z.shape[1],
        count=1,
        dtype=z.dtype,
        crs=CRS.from_user_input(points.crs),
        transform=rasterio.transform.from_bounds(
            west=bounds.min_x,
            south=bounds.min_y,
            east=bounds.max_x,
            north=bounds.max_y,
            width=z.shape[1],
            height=z.shape[0],
        ),
        nodata=ndv,
    ) as dst:
        # numpy arrays start at the "bottom left", whereas rasters are written
        # from the "top left", hence flipping the array up-down before writing
        dst.write(np.flipud(z), 1)<|MERGE_RESOLUTION|>--- conflicted
+++ resolved
@@ -5,12 +5,10 @@
 import pandas as pd
 import rasterio
 from rasterio.crs import CRS
-<<<<<<< HEAD
+
 from scipy.spatial.kdtree import cKDTree
 from scipy.spatial import distance
-=======
-from scipy.spatial import cKDTree
->>>>>>> 8730907f
+
 from shapely.geometry import Point
 
 from spatial_kde.kernels import quartic
